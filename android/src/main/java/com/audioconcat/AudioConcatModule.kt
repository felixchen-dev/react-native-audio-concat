--- conflicted
+++ resolved
@@ -5,1305 +5,20 @@
 import com.facebook.react.bridge.ReadableArray
 import com.facebook.react.bridge.ReadableMap
 import com.facebook.react.module.annotations.ReactModule
-<<<<<<< HEAD
-import android.media.MediaCodec
-import android.media.MediaCodecInfo
-import android.media.MediaCodecList
-import android.media.MediaExtractor
-import android.media.MediaFormat
-import android.media.MediaMuxer
-=======
 import com.arthenica.ffmpegkit.FFmpegKit
 import com.arthenica.ffmpegkit.ReturnCode
->>>>>>> c88db564
 import java.io.File
 import android.util.Log
-import java.util.concurrent.Executors
-import java.util.concurrent.BlockingQueue
-import java.util.concurrent.LinkedBlockingQueue
-import java.util.concurrent.CountDownLatch
-import java.util.concurrent.atomic.AtomicInteger
-import java.util.concurrent.ConcurrentHashMap
 
 @ReactModule(name = AudioConcatModule.NAME)
 class AudioConcatModule(reactContext: ReactApplicationContext) :
   NativeAudioConcatSpec(reactContext) {
 
-<<<<<<< HEAD
-  // CONCURRENCY PROTECTION: Serial executor to handle concurrent calls safely
-  // This prevents MediaCodec resource conflicts and ensures operations don't interfere
-  private val serialExecutor = Executors.newSingleThreadExecutor()
-  private val activeOperations = AtomicInteger(0)
-
-  private data class AudioConfig(
-    val sampleRate: Int,
-    val channelCount: Int,
-    val bitRate: Int
-  )
-
-=======
->>>>>>> c88db564
   private sealed class AudioDataOrSilence {
     data class AudioFile(val filePath: String) : AudioDataOrSilence()
     data class Silence(val durationMs: Double) : AudioDataOrSilence()
   }
 
-<<<<<<< HEAD
-  private data class PCMChunk(
-    val data: ByteArray,
-    val sequenceNumber: Int,
-    val isEndOfStream: Boolean = false
-  ) {
-    companion object {
-      fun endOfStream(sequenceNumber: Int) = PCMChunk(ByteArray(0), sequenceNumber, true)
-    }
-  }
-
-  // Cache for decoded PCM data
-  private data class CachedPCMData(
-    val chunks: List<ByteArray>,
-    val totalBytes: Long
-  )
-
-  private data class SilenceCacheKey(
-    val durationMs: Double,
-    val sampleRate: Int,
-    val channelCount: Int
-  )
-
-  // Buffer pool for silence generation to reduce memory allocations
-  private object SilenceBufferPool {
-    private val pool = ConcurrentHashMap<Int, ByteArray>()
-    private val standardSizes = listOf(4096, 8192, 16384, 32768, 65536, 131072)
-
-    init {
-      // Pre-allocate common silence buffer sizes
-      standardSizes.forEach { size ->
-        pool[size] = ByteArray(size)
-      }
-      Log.d("AudioConcat", "SilenceBufferPool initialized with ${standardSizes.size} standard sizes")
-    }
-
-    fun getBuffer(requestedSize: Int): ByteArray {
-      // Find the smallest standard size that fits the request
-      val standardSize = standardSizes.firstOrNull { it >= requestedSize }
-
-      return if (standardSize != null) {
-        // Return pooled buffer (already zeroed)
-        pool.getOrPut(standardSize) { ByteArray(standardSize) }
-      } else {
-        // Size too large for pool, create new buffer
-        ByteArray(requestedSize)
-      }
-    }
-
-    fun clear() {
-      pool.clear()
-      Log.d("AudioConcat", "SilenceBufferPool cleared")
-    }
-  }
-
-  private class PCMCache(
-    private val shouldCacheFile: Set<String>,
-    private val shouldCacheSilence: Set<SilenceCacheKey>
-  ) {
-    private val audioFileCache = ConcurrentHashMap<String, CachedPCMData>()
-    private val silenceCache = ConcurrentHashMap<SilenceCacheKey, ByteArray>()
-    private var currentCacheSizeBytes = 0L
-
-    // Dynamic cache size based on available memory
-    private val maxCacheSizeBytes: Long
-      get() {
-        val runtime = Runtime.getRuntime()
-        val maxMemory = runtime.maxMemory()
-        val usedMemory = runtime.totalMemory() - runtime.freeMemory()
-        val availableMemory = maxMemory - usedMemory
-
-        // Use 20% of available memory for cache, but constrain between 50MB and 200MB
-        val dynamicCacheMB = (availableMemory / (1024 * 1024) * 0.2).toLong()
-        val cacheMB = dynamicCacheMB.coerceIn(50, 200)
-
-        return cacheMB * 1024 * 1024
-      }
-
-    fun getAudioFile(filePath: String): CachedPCMData? {
-      return audioFileCache[filePath]
-    }
-
-    fun putAudioFile(filePath: String, data: CachedPCMData) {
-      // Only cache if this file appears multiple times
-      if (!shouldCacheFile.contains(filePath)) {
-        return
-      }
-
-      // Check cache size limit (dynamic)
-      if (currentCacheSizeBytes + data.totalBytes > maxCacheSizeBytes) {
-        val maxCacheMB = maxCacheSizeBytes / (1024 * 1024)
-        Log.d("AudioConcat", "Cache full ($maxCacheMB MB), not caching: $filePath")
-        return
-      }
-
-      audioFileCache[filePath] = data
-      currentCacheSizeBytes += data.totalBytes
-      Log.d("AudioConcat", "Cached audio file: $filePath (${data.totalBytes / 1024}KB, total: ${currentCacheSizeBytes / 1024}KB)")
-    }
-
-    fun getSilence(key: SilenceCacheKey): ByteArray? {
-      return silenceCache[key]
-    }
-
-    fun putSilence(key: SilenceCacheKey, data: ByteArray) {
-      // Only cache if this silence pattern appears multiple times
-      if (!shouldCacheSilence.contains(key)) {
-        return
-      }
-
-      silenceCache[key] = data
-      Log.d("AudioConcat", "Cached silence: ${key.durationMs}ms")
-    }
-
-    fun clear() {
-      audioFileCache.clear()
-      silenceCache.clear()
-      currentCacheSizeBytes = 0
-      Log.d("AudioConcat", "Cache cleared")
-    }
-
-    fun getStats(): String {
-      return "Audio files: ${audioFileCache.size}, Silence patterns: ${silenceCache.size}, Size: ${currentCacheSizeBytes / 1024}KB"
-    }
-  }
-
-  // Helper class to manage MediaCodec decoder reuse
-  private class ReusableDecoder {
-    private var decoder: MediaCodec? = null
-    private var currentMimeType: String? = null
-    private var currentFormat: MediaFormat? = null
-    private var isHardwareDecoder: Boolean = false
-
-    /**
-     * Try to create a hardware decoder for better performance
-     * Hardware decoders are typically 2-10x faster than software decoders
-     */
-    private fun createHardwareDecoder(mimeType: String, format: MediaFormat): MediaCodec? {
-      try {
-        val codecList = MediaCodecList(MediaCodecList.REGULAR_CODECS)
-
-        for (codecInfo in codecList.codecInfos) {
-          // Skip encoders
-          if (codecInfo.isEncoder) continue
-
-          // Check if this codec supports our mime type
-          if (!codecInfo.supportedTypes.any { it.equals(mimeType, ignoreCase = true) }) {
-            continue
-          }
-
-          // Hardware decoder identification by vendor prefix
-          val isHardware = codecInfo.name.let { name ->
-            name.startsWith("OMX.qcom") ||      // Qualcomm (most common)
-            name.startsWith("OMX.MTK") ||       // MediaTek
-            name.startsWith("OMX.Exynos") ||    // Samsung Exynos
-            name.startsWith("OMX.SEC") ||       // Samsung
-            name.startsWith("OMX.hisi") ||      // Huawei HiSilicon
-            name.startsWith("c2.qti") ||        // Qualcomm C2
-            name.startsWith("c2.mtk") ||        // MediaTek C2
-            name.startsWith("c2.exynos") ||     // Samsung C2
-            (name.contains("hardware", ignoreCase = true) &&
-             !name.contains("google", ignoreCase = true))
-          }
-
-          if (isHardware) {
-            try {
-              val codec = MediaCodec.createByCodecName(codecInfo.name)
-              codec.configure(format, null, null, 0)
-              codec.start()
-
-              Log.d("AudioConcat", "  ✓ Created HARDWARE decoder: ${codecInfo.name}")
-              return codec
-            } catch (e: Exception) {
-              Log.w("AudioConcat", "  ✗ HW decoder ${codecInfo.name} failed: ${e.message}")
-              // Continue to try next hardware decoder
-            }
-          }
-        }
-      } catch (e: Exception) {
-        Log.w("AudioConcat", "  Hardware decoder search failed: ${e.message}")
-      }
-
-      return null
-    }
-
-    fun getOrCreateDecoder(mimeType: String, format: MediaFormat): MediaCodec {
-      // Check if we can reuse the existing decoder
-      if (decoder != null && currentMimeType == mimeType && formatsCompatible(currentFormat, format)) {
-        // Flush the decoder to reset its state
-        try {
-          decoder!!.flush()
-          val type = if (isHardwareDecoder) "HW" else "SW"
-          Log.d("AudioConcat", "  ↻ Reused $type decoder for $mimeType")
-          return decoder!!
-        } catch (e: Exception) {
-          Log.w("AudioConcat", "Failed to flush decoder, recreating: ${e.message}")
-          release()
-        }
-      }
-
-      // Need to create a new decoder
-      release() // Release old one if exists
-
-      // Try hardware decoder first (2-10x faster)
-      var newDecoder = createHardwareDecoder(mimeType, format)
-      isHardwareDecoder = (newDecoder != null)
-
-      // Fallback to software decoder
-      if (newDecoder == null) {
-        newDecoder = MediaCodec.createDecoderByType(mimeType)
-        newDecoder.configure(format, null, null, 0)
-        newDecoder.start()
-        Log.d("AudioConcat", "  ⚠ Created SOFTWARE decoder for $mimeType (no HW available)")
-        isHardwareDecoder = false
-      }
-
-      decoder = newDecoder
-      currentMimeType = mimeType
-      currentFormat = format
-
-      return newDecoder
-    }
-
-    private fun formatsCompatible(format1: MediaFormat?, format2: MediaFormat): Boolean {
-      if (format1 == null) return false
-
-      // Check key format properties
-      return try {
-        format1.getInteger(MediaFormat.KEY_SAMPLE_RATE) == format2.getInteger(MediaFormat.KEY_SAMPLE_RATE) &&
-        format1.getInteger(MediaFormat.KEY_CHANNEL_COUNT) == format2.getInteger(MediaFormat.KEY_CHANNEL_COUNT)
-      } catch (e: Exception) {
-        false
-      }
-    }
-
-    fun release() {
-      decoder?.let {
-        try {
-          it.stop()
-          it.release()
-        } catch (e: Exception) {
-          Log.w("AudioConcat", "Error releasing decoder: ${e.message}")
-        }
-      }
-      decoder = null
-      currentMimeType = null
-      currentFormat = null
-    }
-  }
-
-  // Thread-safe decoder pool for parallel processing
-  private class DecoderPool {
-    private val decoders = ConcurrentHashMap<Long, ReusableDecoder>()
-
-    fun getDecoderForCurrentThread(): ReusableDecoder {
-      val threadId = Thread.currentThread().id
-      return decoders.getOrPut(threadId) {
-        Log.d("AudioConcat", "  Created decoder for thread $threadId")
-        ReusableDecoder()
-      }
-    }
-
-    fun releaseAll() {
-      decoders.values.forEach { it.release() }
-      decoders.clear()
-      Log.d("AudioConcat", "Released all pooled decoders")
-    }
-  }
-
-  private fun extractAudioConfig(filePath: String): AudioConfig {
-    val extractor = MediaExtractor()
-    try {
-      extractor.setDataSource(filePath)
-      for (i in 0 until extractor.trackCount) {
-        val format = extractor.getTrackFormat(i)
-        val mime = format.getString(MediaFormat.KEY_MIME) ?: continue
-        if (mime.startsWith("audio/")) {
-          val sampleRate = format.getInteger(MediaFormat.KEY_SAMPLE_RATE)
-          val channelCount = format.getInteger(MediaFormat.KEY_CHANNEL_COUNT)
-          val bitRate = if (format.containsKey(MediaFormat.KEY_BIT_RATE)) {
-            format.getInteger(MediaFormat.KEY_BIT_RATE)
-          } else {
-            128000 // Default 128kbps
-          }
-          return AudioConfig(sampleRate, channelCount, bitRate)
-        }
-      }
-      throw Exception("No audio track found in $filePath")
-    } finally {
-      extractor.release()
-    }
-  }
-
-  private class StreamingEncoder(
-    sampleRate: Int,
-    channelCount: Int,
-    bitRate: Int,
-    outputPath: String
-  ) {
-    private val encoder: MediaCodec
-    private val muxer: MediaMuxer
-    private var audioTrackIndex = -1
-    private var muxerStarted = false
-    private val bufferInfo = MediaCodec.BufferInfo()
-    private var totalPresentationTimeUs = 0L
-    private val sampleRate: Int
-    private val channelCount: Int
-    private val maxChunkSize: Int
-
-    // Performance tracking
-    private var totalBufferWaitTimeMs = 0L
-    private var bufferWaitCount = 0
-
-    init {
-      this.sampleRate = sampleRate
-      this.channelCount = channelCount
-
-      val outputFormat = MediaFormat.createAudioFormat(
-        MediaFormat.MIMETYPE_AUDIO_AAC,
-        sampleRate,
-        channelCount
-      )
-      outputFormat.setInteger(MediaFormat.KEY_AAC_PROFILE, MediaCodecInfo.CodecProfileLevel.AACObjectLC)
-      outputFormat.setInteger(MediaFormat.KEY_BIT_RATE, bitRate)
-
-      // Optimized buffer size based on audio parameters
-      // Target: ~1024 samples per frame for optimal AAC encoding
-      val samplesPerFrame = 1024
-      val bytesPerSample = channelCount * 2 // 16-bit PCM
-      val optimalBufferSize = samplesPerFrame * bytesPerSample
-      // OPTIMIZATION: Increased buffer size for better throughput
-      // Larger buffers reduce dequeue operations and improve encoder efficiency
-      val bufferSize = (optimalBufferSize * 4.0).toInt().coerceAtLeast(65536)
-      outputFormat.setInteger(MediaFormat.KEY_MAX_INPUT_SIZE, bufferSize)
-
-      // Store for use in encodePCMChunk
-      this.maxChunkSize = bufferSize
-
-      Log.d("AudioConcat", "Encoder buffer size: $bufferSize bytes (${samplesPerFrame} samples, ${sampleRate}Hz, ${channelCount}ch)")
-
-      encoder = MediaCodec.createEncoderByType(MediaFormat.MIMETYPE_AUDIO_AAC)
-      encoder.configure(outputFormat, null, null, MediaCodec.CONFIGURE_FLAG_ENCODE)
-      encoder.start()
-
-      muxer = MediaMuxer(outputPath, MediaMuxer.OutputFormat.MUXER_OUTPUT_MPEG_4)
-    }
-
-    fun encodePCMChunk(pcmData: ByteArray, isLast: Boolean = false): Boolean {
-      // Split large PCM data into smaller chunks that fit in encoder buffer (use configured size)
-      var offset = 0
-      var buffersQueued = 0  // Track queued buffers for batch draining
-
-      while (offset < pcmData.size) {
-        val chunkSize = minOf(maxChunkSize, pcmData.size - offset)
-        val isLastChunk = (offset + chunkSize >= pcmData.size) && isLast
-
-        // Feed PCM data chunk to encoder (reduced timeout for better throughput)
-        val bufferWaitStart = System.currentTimeMillis()
-        val inputBufferIndex = encoder.dequeueInputBuffer(1000)
-        val bufferWaitTime = System.currentTimeMillis() - bufferWaitStart
-
-        if (inputBufferIndex >= 0) {
-          if (bufferWaitTime > 5) {
-            totalBufferWaitTimeMs += bufferWaitTime
-            bufferWaitCount++
-          }
-
-          val inputBuffer = encoder.getInputBuffer(inputBufferIndex)!!
-          val bufferCapacity = inputBuffer.capacity()
-
-          // Ensure chunk fits in buffer
-          val actualChunkSize = minOf(chunkSize, bufferCapacity)
-
-          inputBuffer.clear()
-          inputBuffer.put(pcmData, offset, actualChunkSize)
-
-          val presentationTimeUs = totalPresentationTimeUs
-          totalPresentationTimeUs += (actualChunkSize.toLong() * 1_000_000) / (sampleRate * channelCount * 2)
-
-          val flags = if (isLastChunk) MediaCodec.BUFFER_FLAG_END_OF_STREAM else 0
-          encoder.queueInputBuffer(inputBufferIndex, 0, actualChunkSize, presentationTimeUs, flags)
-
-          offset += actualChunkSize
-          buffersQueued++
-        } else {
-          totalBufferWaitTimeMs += bufferWaitTime
-          bufferWaitCount++
-          // Buffer not available, drain first
-          drainEncoder(false)
-          buffersQueued = 0  // Reset counter after forced drain
-        }
-
-        // OPTIMIZATION: Batch drain - only drain every 4 buffers instead of every buffer
-        // This reduces overhead while keeping encoder pipeline flowing
-        if (buffersQueued >= 4 || isLastChunk || offset >= pcmData.size) {
-          drainEncoder(false)
-          buffersQueued = 0
-        }
-      }
-
-      // Final drain if last chunk
-      if (isLast) {
-        drainEncoder(true)
-      }
-
-      return true
-    }
-
-    private fun drainEncoder(endOfStream: Boolean) {
-      while (true) {
-        // Use shorter timeout for better responsiveness
-        val outputBufferIndex = encoder.dequeueOutputBuffer(bufferInfo, if (endOfStream) 1000 else 0)
-
-        when (outputBufferIndex) {
-          MediaCodec.INFO_OUTPUT_FORMAT_CHANGED -> {
-            if (muxerStarted) {
-              throw RuntimeException("Format changed twice")
-            }
-            val newFormat = encoder.outputFormat
-            audioTrackIndex = muxer.addTrack(newFormat)
-            muxer.start()
-            muxerStarted = true
-            Log.d("AudioConcat", "Encoder started, format: $newFormat")
-          }
-          MediaCodec.INFO_TRY_AGAIN_LATER -> {
-            if (!endOfStream) {
-              break
-            }
-            // Continue draining when end of stream
-          }
-          else -> {
-            if (outputBufferIndex >= 0) {
-              val outputBuffer = encoder.getOutputBuffer(outputBufferIndex)!!
-
-              if ((bufferInfo.flags and MediaCodec.BUFFER_FLAG_CODEC_CONFIG) != 0) {
-                bufferInfo.size = 0
-              }
-
-              if (bufferInfo.size > 0 && muxerStarted) {
-                outputBuffer.position(bufferInfo.offset)
-                outputBuffer.limit(bufferInfo.offset + bufferInfo.size)
-                muxer.writeSampleData(audioTrackIndex, outputBuffer, bufferInfo)
-              }
-
-              encoder.releaseOutputBuffer(outputBufferIndex, false)
-
-              if ((bufferInfo.flags and MediaCodec.BUFFER_FLAG_END_OF_STREAM) != 0) {
-                break
-              }
-            }
-          }
-        }
-      }
-    }
-
-    fun getEncoderStats(): String {
-      val avgWaitTime = if (bufferWaitCount > 0) {
-        String.format("%.2f", totalBufferWaitTimeMs.toFloat() / bufferWaitCount)
-      } else "0.00"
-
-      return "Buffer waits: $bufferWaitCount, Total wait: ${totalBufferWaitTimeMs}ms, Avg: ${avgWaitTime}ms"
-    }
-
-    fun finish() {
-      // Signal end of stream (reduced timeout)
-      val inputBufferIndex = encoder.dequeueInputBuffer(1000)
-      if (inputBufferIndex >= 0) {
-        encoder.queueInputBuffer(inputBufferIndex, 0, 0, 0, MediaCodec.BUFFER_FLAG_END_OF_STREAM)
-      }
-
-      // Drain remaining data
-      drainEncoder(true)
-
-      // Log encoder performance stats
-      Log.d("AudioConcat", "Encoder stats: ${getEncoderStats()}")
-
-      encoder.stop()
-      encoder.release()
-
-      if (muxerStarted) {
-        muxer.stop()
-      }
-      muxer.release()
-    }
-  }
-
-  private fun resamplePCM16(
-    input: ByteArray,
-    inputSampleRate: Int,
-    outputSampleRate: Int,
-    channelCount: Int
-  ): ByteArray {
-    if (inputSampleRate == outputSampleRate) {
-      return input
-    }
-
-    val startTime = System.currentTimeMillis()
-    val inputSampleCount = input.size / (2 * channelCount) // 16-bit = 2 bytes per sample
-    val outputSampleCount = (inputSampleCount.toLong() * outputSampleRate / inputSampleRate).toInt()
-    val output = ByteArray(outputSampleCount * 2 * channelCount)
-
-    // Helper function to read a sample with bounds checking
-    fun readSample(sampleIndex: Int, channel: Int): Int {
-      val clampedIndex = sampleIndex.coerceIn(0, inputSampleCount - 1)
-      val idx = (clampedIndex * channelCount + channel) * 2
-      val unsigned = (input[idx].toInt() and 0xFF) or (input[idx + 1].toInt() shl 8)
-      return if (unsigned > 32767) unsigned - 65536 else unsigned
-    }
-
-    // Use floating-point for better accuracy than fixed-point
-    val ratio = inputSampleRate.toDouble() / outputSampleRate.toDouble()
-
-    for (i in 0 until outputSampleCount) {
-      val srcPos = i * ratio
-      val srcIndex = srcPos.toInt()
-      val fraction = srcPos - srcIndex // Fractional part (0.0 to 1.0)
-
-      for (ch in 0 until channelCount) {
-        // Linear interpolation with floating-point precision
-        val s1 = readSample(srcIndex, ch).toDouble()
-        val s2 = readSample(srcIndex + 1, ch).toDouble()
-
-        // Linear interpolation: s1 + (s2 - s1) * fraction
-        val interpolated = s1 + (s2 - s1) * fraction
-
-        // Clamp to 16-bit range
-        val clamped = interpolated.toInt().coerceIn(-32768, 32767)
-
-        // Write to output (little-endian)
-        val outIdx = (i * channelCount + ch) * 2
-        output[outIdx] = (clamped and 0xFF).toByte()
-        output[outIdx + 1] = (clamped shr 8).toByte()
-      }
-    }
-
-    val elapsedTime = System.currentTimeMillis() - startTime
-    Log.d("AudioConcat", "  Resampled ${inputSampleRate}Hz→${outputSampleRate}Hz, ${input.size / 1024}KB→${output.size / 1024}KB in ${elapsedTime}ms")
-
-    return output
-  }
-
-  private fun convertChannelCount(
-    input: ByteArray,
-    inputChannels: Int,
-    outputChannels: Int
-  ): ByteArray {
-    if (inputChannels == outputChannels) {
-      return input
-    }
-
-    val sampleCount = input.size / (2 * inputChannels)
-    val output = ByteArray(sampleCount * 2 * outputChannels)
-
-    when {
-      inputChannels == 1 && outputChannels == 2 -> {
-        // OPTIMIZED: Mono to Stereo using batch copy with unrolled loop
-        // Process 4 samples at a time for better cache locality
-        val batchSize = 4
-        val fullBatches = sampleCount / batchSize
-        var i = 0
-
-        // Process batches of 4 samples
-        for (batch in 0 until fullBatches) {
-          val baseIdx = i * 2
-          val baseDst = i * 4
-
-          // Sample 1
-          output[baseDst] = input[baseIdx]
-          output[baseDst + 1] = input[baseIdx + 1]
-          output[baseDst + 2] = input[baseIdx]
-          output[baseDst + 3] = input[baseIdx + 1]
-
-          // Sample 2
-          output[baseDst + 4] = input[baseIdx + 2]
-          output[baseDst + 5] = input[baseIdx + 3]
-          output[baseDst + 6] = input[baseIdx + 2]
-          output[baseDst + 7] = input[baseIdx + 3]
-
-          // Sample 3
-          output[baseDst + 8] = input[baseIdx + 4]
-          output[baseDst + 9] = input[baseIdx + 5]
-          output[baseDst + 10] = input[baseIdx + 4]
-          output[baseDst + 11] = input[baseIdx + 5]
-
-          // Sample 4
-          output[baseDst + 12] = input[baseIdx + 6]
-          output[baseDst + 13] = input[baseIdx + 7]
-          output[baseDst + 14] = input[baseIdx + 6]
-          output[baseDst + 15] = input[baseIdx + 7]
-
-          i += batchSize
-        }
-
-        // Process remaining samples
-        while (i < sampleCount) {
-          val srcIdx = i * 2
-          val dstIdx = i * 4
-          output[dstIdx] = input[srcIdx]
-          output[dstIdx + 1] = input[srcIdx + 1]
-          output[dstIdx + 2] = input[srcIdx]
-          output[dstIdx + 3] = input[srcIdx + 1]
-          i++
-        }
-      }
-      inputChannels == 2 && outputChannels == 1 -> {
-        // OPTIMIZED: Stereo to Mono with unrolled loop
-        val batchSize = 4
-        val fullBatches = sampleCount / batchSize
-        var i = 0
-
-        // Process batches of 4 samples
-        for (batch in 0 until fullBatches) {
-          val baseSrc = i * 4
-          val baseDst = i * 2
-
-          // Sample 1
-          var left = (input[baseSrc].toInt() and 0xFF) or (input[baseSrc + 1].toInt() shl 8)
-          var right = (input[baseSrc + 2].toInt() and 0xFF) or (input[baseSrc + 3].toInt() shl 8)
-          var avg = (((if (left > 32767) left - 65536 else left) + (if (right > 32767) right - 65536 else right)) shr 1)
-          output[baseDst] = (avg and 0xFF).toByte()
-          output[baseDst + 1] = (avg shr 8).toByte()
-
-          // Sample 2
-          left = (input[baseSrc + 4].toInt() and 0xFF) or (input[baseSrc + 5].toInt() shl 8)
-          right = (input[baseSrc + 6].toInt() and 0xFF) or (input[baseSrc + 7].toInt() shl 8)
-          avg = (((if (left > 32767) left - 65536 else left) + (if (right > 32767) right - 65536 else right)) shr 1)
-          output[baseDst + 2] = (avg and 0xFF).toByte()
-          output[baseDst + 3] = (avg shr 8).toByte()
-
-          // Sample 3
-          left = (input[baseSrc + 8].toInt() and 0xFF) or (input[baseSrc + 9].toInt() shl 8)
-          right = (input[baseSrc + 10].toInt() and 0xFF) or (input[baseSrc + 11].toInt() shl 8)
-          avg = (((if (left > 32767) left - 65536 else left) + (if (right > 32767) right - 65536 else right)) shr 1)
-          output[baseDst + 4] = (avg and 0xFF).toByte()
-          output[baseDst + 5] = (avg shr 8).toByte()
-
-          // Sample 4
-          left = (input[baseSrc + 12].toInt() and 0xFF) or (input[baseSrc + 13].toInt() shl 8)
-          right = (input[baseSrc + 14].toInt() and 0xFF) or (input[baseSrc + 15].toInt() shl 8)
-          avg = (((if (left > 32767) left - 65536 else left) + (if (right > 32767) right - 65536 else right)) shr 1)
-          output[baseDst + 6] = (avg and 0xFF).toByte()
-          output[baseDst + 7] = (avg shr 8).toByte()
-
-          i += batchSize
-        }
-
-        // Process remaining samples
-        while (i < sampleCount) {
-          val srcIdx = i * 4
-          val dstIdx = i * 2
-          val left = (input[srcIdx].toInt() and 0xFF) or (input[srcIdx + 1].toInt() shl 8)
-          val right = (input[srcIdx + 2].toInt() and 0xFF) or (input[srcIdx + 3].toInt() shl 8)
-          val avg = (((if (left > 32767) left - 65536 else left) + (if (right > 32767) right - 65536 else right)) shr 1)
-          output[dstIdx] = (avg and 0xFF).toByte()
-          output[dstIdx + 1] = (avg shr 8).toByte()
-          i++
-        }
-      }
-      else -> {
-        // Fallback: just take the first channel
-        for (i in 0 until sampleCount) {
-          val srcIdx = i * 2 * inputChannels
-          val dstIdx = i * 2 * outputChannels
-          for (ch in 0 until minOf(inputChannels, outputChannels)) {
-            output[dstIdx + ch * 2] = input[srcIdx + ch * 2]
-            output[dstIdx + ch * 2 + 1] = input[srcIdx + ch * 2 + 1]
-          }
-        }
-      }
-    }
-
-    return output
-  }
-
-  private fun parallelDecodeToQueue(
-    filePath: String,
-    queue: BlockingQueue<PCMChunk>,
-    sequenceStart: AtomicInteger,
-    targetSampleRate: Int,
-    targetChannelCount: Int,
-    latch: CountDownLatch,
-    cache: PCMCache,
-    decoderPool: DecoderPool? = null
-  ) {
-    try {
-      // Check cache first
-      val cachedData = cache.getAudioFile(filePath)
-      if (cachedData != null) {
-        Log.d("AudioConcat", "Using cached PCM for: $filePath")
-        // Put cached chunks to queue
-        for (chunk in cachedData.chunks) {
-          val seqNum = sequenceStart.getAndIncrement()
-          queue.put(PCMChunk(chunk, seqNum))
-        }
-        latch.countDown()
-        return
-      }
-
-      val extractor = MediaExtractor()
-      var decoder: MediaCodec? = null
-      val decodedChunks = mutableListOf<ByteArray>()
-      var totalBytes = 0L
-      val shouldReleaseDecoder = (decoderPool == null) // Only release if not using pool
-
-      try {
-        extractor.setDataSource(filePath)
-
-        var audioTrackIndex = -1
-        var audioFormat: MediaFormat? = null
-
-        for (i in 0 until extractor.trackCount) {
-          val format = extractor.getTrackFormat(i)
-          val mime = format.getString(MediaFormat.KEY_MIME) ?: continue
-          if (mime.startsWith("audio/")) {
-            audioTrackIndex = i
-            audioFormat = format
-            break
-          }
-        }
-
-        if (audioTrackIndex == -1 || audioFormat == null) {
-          throw Exception("No audio track found in $filePath")
-        }
-
-        val sourceSampleRate = audioFormat.getInteger(MediaFormat.KEY_SAMPLE_RATE)
-        val sourceChannelCount = audioFormat.getInteger(MediaFormat.KEY_CHANNEL_COUNT)
-
-        val needsResampling = sourceSampleRate != targetSampleRate
-        val needsChannelConversion = sourceChannelCount != targetChannelCount
-
-        if (needsResampling || needsChannelConversion) {
-          Log.d("AudioConcat", "Parallel decode: $filePath - ${sourceSampleRate}Hz ${sourceChannelCount}ch -> ${targetSampleRate}Hz ${targetChannelCount}ch")
-        }
-
-        extractor.selectTrack(audioTrackIndex)
-
-        val mime = audioFormat.getString(MediaFormat.KEY_MIME)!!
-
-        // Use decoder pool if available, otherwise create new decoder
-        decoder = if (decoderPool != null) {
-          val reusableDecoder = decoderPool.getDecoderForCurrentThread()
-          reusableDecoder.getOrCreateDecoder(mime, audioFormat)
-        } else {
-          val newDecoder = MediaCodec.createDecoderByType(mime)
-          newDecoder.configure(audioFormat, null, null, 0)
-          newDecoder.start()
-          newDecoder
-        }
-
-        val bufferInfo = MediaCodec.BufferInfo()
-        var isEOS = false
-
-        while (!isEOS) {
-          // Feed input to decoder (reduced timeout for faster processing)
-          val inputBufferIndex = decoder.dequeueInputBuffer(1000)
-          if (inputBufferIndex >= 0) {
-            val inputBuffer = decoder.getInputBuffer(inputBufferIndex)!!
-            val sampleSize = extractor.readSampleData(inputBuffer, 0)
-
-            if (sampleSize < 0) {
-              decoder.queueInputBuffer(inputBufferIndex, 0, 0, 0, MediaCodec.BUFFER_FLAG_END_OF_STREAM)
-            } else {
-              val presentationTimeUs = extractor.sampleTime
-              decoder.queueInputBuffer(inputBufferIndex, 0, sampleSize, presentationTimeUs, 0)
-              extractor.advance()
-            }
-          }
-
-          // Get PCM output from decoder and put to queue (reduced timeout)
-          val outputBufferIndex = decoder.dequeueOutputBuffer(bufferInfo, 1000)
-          if (outputBufferIndex >= 0) {
-            val outputBuffer = decoder.getOutputBuffer(outputBufferIndex)!!
-
-            if (bufferInfo.size > 0) {
-              var pcmData = ByteArray(bufferInfo.size)
-              outputBuffer.get(pcmData)
-
-              // Convert channel count if needed
-              if (needsChannelConversion) {
-                pcmData = convertChannelCount(pcmData, sourceChannelCount, targetChannelCount)
-              }
-
-              // Resample if needed
-              if (needsResampling) {
-                pcmData = resamplePCM16(pcmData, sourceSampleRate, targetSampleRate, targetChannelCount)
-              }
-
-              // Optimization: avoid unnecessary clone() - store original for caching
-              decodedChunks.add(pcmData)
-              totalBytes += pcmData.size
-
-              // Put a clone to queue (queue might modify it)
-              val seqNum = sequenceStart.getAndIncrement()
-              queue.put(PCMChunk(pcmData.clone(), seqNum))
-            }
-
-            decoder.releaseOutputBuffer(outputBufferIndex, false)
-
-            if ((bufferInfo.flags and MediaCodec.BUFFER_FLAG_END_OF_STREAM) != 0) {
-              isEOS = true
-            }
-          }
-        }
-
-        // Cache the decoded data
-        if (decodedChunks.isNotEmpty()) {
-          cache.putAudioFile(filePath, CachedPCMData(decodedChunks, totalBytes))
-        }
-
-      } finally {
-        // Only stop/release decoder if not using pool
-        if (shouldReleaseDecoder) {
-          decoder?.stop()
-          decoder?.release()
-        }
-        extractor.release()
-      }
-    } catch (e: Exception) {
-      Log.e("AudioConcat", "Error in parallel decode: ${e.message}", e)
-      throw e
-    } finally {
-      latch.countDown()
-    }
-  }
-
-  private fun streamDecodeAudioFile(
-    filePath: String,
-    encoder: StreamingEncoder,
-    isLastFile: Boolean,
-    targetSampleRate: Int,
-    targetChannelCount: Int,
-    reusableDecoder: ReusableDecoder? = null
-  ) {
-    val startTime = System.currentTimeMillis()
-    val extractor = MediaExtractor()
-    var decoder: MediaCodec? = null
-    val shouldReleaseDecoder = (reusableDecoder == null) // Only release if not reusing
-
-    try {
-      extractor.setDataSource(filePath)
-
-      var audioTrackIndex = -1
-      var audioFormat: MediaFormat? = null
-
-      for (i in 0 until extractor.trackCount) {
-        val format = extractor.getTrackFormat(i)
-        val mime = format.getString(MediaFormat.KEY_MIME) ?: continue
-        if (mime.startsWith("audio/")) {
-          audioTrackIndex = i
-          audioFormat = format
-          break
-        }
-      }
-
-      if (audioTrackIndex == -1 || audioFormat == null) {
-        throw Exception("No audio track found in $filePath")
-      }
-
-      val sourceSampleRate = audioFormat.getInteger(MediaFormat.KEY_SAMPLE_RATE)
-      val sourceChannelCount = audioFormat.getInteger(MediaFormat.KEY_CHANNEL_COUNT)
-
-      val needsResampling = sourceSampleRate != targetSampleRate
-      val needsChannelConversion = sourceChannelCount != targetChannelCount
-
-      if (needsResampling || needsChannelConversion) {
-        Log.d("AudioConcat", "File: $filePath - ${sourceSampleRate}Hz ${sourceChannelCount}ch -> ${targetSampleRate}Hz ${targetChannelCount}ch")
-      }
-
-      extractor.selectTrack(audioTrackIndex)
-
-      val mime = audioFormat.getString(MediaFormat.KEY_MIME)!!
-
-      // Use reusable decoder if provided, otherwise create a new one
-      decoder = if (reusableDecoder != null) {
-        reusableDecoder.getOrCreateDecoder(mime, audioFormat)
-      } else {
-        val newDecoder = MediaCodec.createDecoderByType(mime)
-        newDecoder.configure(audioFormat, null, null, 0)
-        newDecoder.start()
-        newDecoder
-      }
-
-      val bufferInfo = MediaCodec.BufferInfo()
-      var isEOS = false
-
-      while (!isEOS) {
-        // Feed input to decoder (reduced timeout for faster processing)
-        val inputBufferIndex = decoder.dequeueInputBuffer(1000)
-        if (inputBufferIndex >= 0) {
-          val inputBuffer = decoder.getInputBuffer(inputBufferIndex)!!
-          val sampleSize = extractor.readSampleData(inputBuffer, 0)
-
-          if (sampleSize < 0) {
-            decoder.queueInputBuffer(inputBufferIndex, 0, 0, 0, MediaCodec.BUFFER_FLAG_END_OF_STREAM)
-          } else {
-            val presentationTimeUs = extractor.sampleTime
-            decoder.queueInputBuffer(inputBufferIndex, 0, sampleSize, presentationTimeUs, 0)
-            extractor.advance()
-          }
-        }
-
-        // Get PCM output from decoder and feed to encoder (reduced timeout)
-        val outputBufferIndex = decoder.dequeueOutputBuffer(bufferInfo, 1000)
-        if (outputBufferIndex >= 0) {
-          val outputBuffer = decoder.getOutputBuffer(outputBufferIndex)!!
-
-          if (bufferInfo.size > 0) {
-            var pcmData = ByteArray(bufferInfo.size)
-            outputBuffer.get(pcmData)
-
-            // Convert channel count if needed
-            if (needsChannelConversion) {
-              pcmData = convertChannelCount(pcmData, sourceChannelCount, targetChannelCount)
-            }
-
-            // Resample if needed
-            if (needsResampling) {
-              pcmData = resamplePCM16(pcmData, sourceSampleRate, targetSampleRate, targetChannelCount)
-            }
-
-            // Stream to encoder
-            encoder.encodePCMChunk(pcmData, false)
-          }
-
-          decoder.releaseOutputBuffer(outputBufferIndex, false)
-
-          if ((bufferInfo.flags and MediaCodec.BUFFER_FLAG_END_OF_STREAM) != 0) {
-            isEOS = true
-          }
-        }
-      }
-
-    } finally {
-      // Only stop/release decoder if we created it locally (not reusing)
-      if (shouldReleaseDecoder) {
-        decoder?.stop()
-        decoder?.release()
-      }
-      extractor.release()
-
-      // Performance metrics
-      val elapsedTime = System.currentTimeMillis() - startTime
-      val fileSize = try { File(filePath).length() } catch (e: Exception) { 0L }
-      val fileSizeKB = fileSize / 1024
-      val decodingSpeedMBps = if (elapsedTime > 0) {
-        (fileSize / 1024.0 / 1024.0) / (elapsedTime / 1000.0)
-      } else 0.0
-
-      Log.d("AudioConcat", "  ⚡ Decoded ${fileSizeKB}KB in ${elapsedTime}ms (${String.format("%.2f", decodingSpeedMBps)} MB/s)")
-    }
-  }
-
-  private fun streamEncodeSilence(
-    durationMs: Double,
-    encoder: StreamingEncoder,
-    sampleRate: Int,
-    channelCount: Int,
-    cache: PCMCache
-  ) {
-    val cacheKey = SilenceCacheKey(durationMs, sampleRate, channelCount)
-
-    // Check cache first
-    val cachedSilence = cache.getSilence(cacheKey)
-    if (cachedSilence != null) {
-      Log.d("AudioConcat", "Using cached silence: ${durationMs}ms")
-      encoder.encodePCMChunk(cachedSilence, false)
-      return
-    }
-
-    // Generate silence
-    val totalSamples = ((durationMs / 1000.0) * sampleRate).toInt()
-    val bytesPerSample = channelCount * 2 // 16-bit stereo
-    val totalBytes = totalSamples * bytesPerSample
-
-    // For short silence (< 5 seconds), cache as single chunk
-    if (durationMs < 5000) {
-      // Use buffer pool to avoid allocation
-      val pooledBuffer = SilenceBufferPool.getBuffer(totalBytes)
-      val silenceData = if (pooledBuffer.size == totalBytes) {
-        pooledBuffer
-      } else {
-        // Copy only the needed portion
-        pooledBuffer.copyOf(totalBytes)
-      }
-      cache.putSilence(cacheKey, silenceData)
-      encoder.encodePCMChunk(silenceData, false)
-    } else {
-      // For longer silence, process in chunks without caching using pooled buffers
-      val chunkSamples = 16384
-      var samplesRemaining = totalSamples
-
-      while (samplesRemaining > 0) {
-        val currentChunkSamples = minOf(chunkSamples, samplesRemaining)
-        val chunkBytes = currentChunkSamples * bytesPerSample
-
-        // Use pooled buffer for chunk
-        val pooledBuffer = SilenceBufferPool.getBuffer(chunkBytes)
-        val silenceChunk = if (pooledBuffer.size == chunkBytes) {
-          pooledBuffer
-        } else {
-          pooledBuffer.copyOf(chunkBytes)
-        }
-
-        encoder.encodePCMChunk(silenceChunk, false)
-        samplesRemaining -= currentChunkSamples
-      }
-    }
-  }
-
-  private fun getOptimalThreadCount(audioFileCount: Int): Int {
-    val cpuCores = Runtime.getRuntime().availableProcessors()
-    val optimalThreads = when {
-      cpuCores <= 2 -> 2
-      cpuCores <= 4 -> 3
-      cpuCores <= 8 -> 4
-      else -> 6
-    }
-    // Don't create more threads than files to process
-    return optimalThreads.coerceAtMost(audioFileCount)
-  }
-
-  private fun getOptimalQueueSize(audioFileCount: Int): Int {
-    // Dynamic queue size based on number of files to prevent memory waste or blocking
-    return when {
-      audioFileCount <= 5 -> 20
-      audioFileCount <= 20 -> 50
-      audioFileCount <= 50 -> 100
-      else -> 150
-    }
-  }
-
-  private fun parallelProcessAudioFiles(
-    audioFiles: List<Pair<Int, String>>, // (index, filePath)
-    encoder: StreamingEncoder,
-    targetSampleRate: Int,
-    targetChannelCount: Int,
-    cache: PCMCache,
-    numThreads: Int = 3
-  ) {
-    if (audioFiles.isEmpty()) return
-
-    // Group consecutive duplicate files
-    val optimizedFiles = mutableListOf<Pair<Int, String>>()
-    val consecutiveDuplicates = mutableMapOf<Int, Int>() // originalIndex -> count
-
-    var i = 0
-    while (i < audioFiles.size) {
-      val (index, filePath) = audioFiles[i]
-      var count = 1
-
-      // Check for consecutive duplicates
-      while (i + count < audioFiles.size && audioFiles[i + count].second == filePath) {
-        count++
-      }
-
-      if (count > 1) {
-        Log.d("AudioConcat", "Detected $count consecutive occurrences of: $filePath")
-        optimizedFiles.add(Pair(index, filePath))
-        consecutiveDuplicates[optimizedFiles.size - 1] = count
-      } else {
-        optimizedFiles.add(Pair(index, filePath))
-      }
-
-      i += count
-    }
-
-    val queueSize = getOptimalQueueSize(optimizedFiles.size)
-    val pcmQueue = LinkedBlockingQueue<PCMChunk>(queueSize)
-    Log.d("AudioConcat", "Using queue size: $queueSize for ${optimizedFiles.size} files")
-    val executor = Executors.newFixedThreadPool(numThreads)
-    val latch = CountDownLatch(optimizedFiles.size)
-    val sequenceCounter = AtomicInteger(0)
-
-    // Create decoder pool for reuse across threads
-    val decoderPool = DecoderPool()
-    Log.d("AudioConcat", "Created decoder pool for parallel processing ($numThreads threads)")
-
-    try {
-      // Submit decode tasks for unique files only
-      optimizedFiles.forEachIndexed { optIndex, (index, filePath) ->
-        executor.submit {
-          try {
-            val fileSequenceStart = AtomicInteger(sequenceCounter.get())
-            sequenceCounter.addAndGet(1000000)
-
-            Log.d("AudioConcat", "Starting parallel decode [$index]: $filePath")
-            parallelDecodeToQueue(filePath, pcmQueue, fileSequenceStart, targetSampleRate, targetChannelCount, latch, cache, decoderPool)
-
-            // Mark end with duplicate count
-            val repeatCount = consecutiveDuplicates[optIndex] ?: 1
-            val endSeqNum = fileSequenceStart.get()
-            pcmQueue.put(PCMChunk(ByteArray(0), endSeqNum, true)) // endOfStream marker with repeat count
-
-          } catch (e: Exception) {
-            Log.e("AudioConcat", "Error decoding file $filePath: ${e.message}", e)
-            latch.countDown()
-          }
-        }
-      }
-
-      // Consumer thread: encode in order
-      var filesCompleted = 0
-      var cachedChunks = mutableListOf<ByteArray>()
-      var isCollectingChunks = false
-
-      while (filesCompleted < optimizedFiles.size) {
-        val chunk = pcmQueue.take()
-
-        if (chunk.isEndOfStream) {
-          val optIndex = filesCompleted
-          val repeatCount = consecutiveDuplicates[optIndex] ?: 1
-
-          if (repeatCount > 1 && cachedChunks.isNotEmpty()) {
-            // Repeat the cached chunks
-            Log.d("AudioConcat", "Repeating cached chunks ${repeatCount - 1} more times")
-            repeat(repeatCount - 1) {
-              cachedChunks.forEach { data ->
-                encoder.encodePCMChunk(data, false)
-              }
-            }
-            cachedChunks.clear()
-          }
-
-          filesCompleted++
-          isCollectingChunks = false
-          Log.d("AudioConcat", "Completed file $filesCompleted/${optimizedFiles.size}")
-          continue
-        }
-
-        // Encode chunk
-        encoder.encodePCMChunk(chunk.data, false)
-
-        // Cache chunks for consecutive duplicates
-        val optIndex = filesCompleted
-        if (consecutiveDuplicates.containsKey(optIndex)) {
-          cachedChunks.add(chunk.data.clone())
-        }
-      }
-
-      // Wait for all decode tasks to complete
-      latch.await()
-      Log.d("AudioConcat", "All parallel decode tasks completed")
-
-    } finally {
-      decoderPool.releaseAll()
-      executor.shutdown()
-    }
-  }
-
-  private data class InterleavedPattern(
-    val filePath: String,
-    val silenceKey: SilenceCacheKey?,
-    val indices: List<Int>, // Indices where this pattern occurs
-    val repeatCount: Int
-  )
-
-  private data class DuplicateAnalysis(
-    val duplicateFiles: Set<String>,
-    val duplicateSilence: Set<SilenceCacheKey>,
-    val fileOccurrences: Map<String, List<Int>>, // filePath -> list of indices
-    val silenceOccurrences: Map<SilenceCacheKey, List<Int>>,
-    val interleavedPatterns: List<InterleavedPattern>
-  )
-
-  private fun analyzeDuplicates(
-    parsedData: List<AudioDataOrSilence>,
-    audioConfig: AudioConfig
-  ): DuplicateAnalysis {
-    val fileCounts = mutableMapOf<String, MutableList<Int>>()
-    val silenceCounts = mutableMapOf<SilenceCacheKey, MutableList<Int>>()
-
-    parsedData.forEachIndexed { index, item ->
-      when (item) {
-        is AudioDataOrSilence.AudioFile -> {
-          fileCounts.getOrPut(item.filePath) { mutableListOf() }.add(index)
-        }
-        is AudioDataOrSilence.Silence -> {
-          val key = SilenceCacheKey(item.durationMs, audioConfig.sampleRate, audioConfig.channelCount)
-          silenceCounts.getOrPut(key) { mutableListOf() }.add(index)
-        }
-      }
-    }
-
-    val duplicateFiles = fileCounts.filter { it.value.size > 1 }.keys.toSet()
-    val duplicateSilence = silenceCounts.filter { it.value.size > 1 }.keys.toSet()
-
-    // Detect interleaved patterns: file -> silence -> file -> silence -> file
-    val interleavedPatterns = mutableListOf<InterleavedPattern>()
-
-    var i = 0
-    while (i < parsedData.size - 2) {
-      if (parsedData[i] is AudioDataOrSilence.AudioFile &&
-          parsedData[i + 1] is AudioDataOrSilence.Silence &&
-          parsedData[i + 2] is AudioDataOrSilence.AudioFile) {
-
-        val file1 = (parsedData[i] as AudioDataOrSilence.AudioFile).filePath
-        val silence = parsedData[i + 1] as AudioDataOrSilence.Silence
-        val file2 = (parsedData[i + 2] as AudioDataOrSilence.AudioFile).filePath
-        val silenceKey = SilenceCacheKey(silence.durationMs, audioConfig.sampleRate, audioConfig.channelCount)
-
-        // Check if it's the same file with silence separator
-        if (file1 == file2) {
-          var count = 1
-          var currentIndex = i
-          val indices = mutableListOf(i)
-
-          // Count how many times this pattern repeats
-          while (currentIndex + 2 < parsedData.size &&
-                 parsedData[currentIndex + 2] is AudioDataOrSilence.AudioFile &&
-                 (parsedData[currentIndex + 2] as AudioDataOrSilence.AudioFile).filePath == file1) {
-
-            // Check if there's a silence in between
-            if (currentIndex + 3 < parsedData.size &&
-                parsedData[currentIndex + 3] is AudioDataOrSilence.Silence) {
-              val nextSilence = parsedData[currentIndex + 3] as AudioDataOrSilence.Silence
-              val nextSilenceKey = SilenceCacheKey(nextSilence.durationMs, audioConfig.sampleRate, audioConfig.channelCount)
-
-              if (nextSilenceKey == silenceKey) {
-                count++
-                currentIndex += 2
-                indices.add(currentIndex)
-              } else {
-                break
-              }
-            } else {
-              // Last file in the pattern (no silence after)
-              count++
-              indices.add(currentIndex + 2)
-              break
-            }
-          }
-
-          if (count >= 2) {
-            interleavedPatterns.add(InterleavedPattern(file1, silenceKey, indices, count))
-            Log.d("AudioConcat", "Detected interleaved pattern: '$file1' + ${silenceKey.durationMs}ms silence, repeats $count times")
-            i = currentIndex + 2 // Skip processed items
-            continue
-          }
-        }
-      }
-      i++
-    }
-
-    Log.d("AudioConcat", "Duplicate analysis: ${duplicateFiles.size} files, ${duplicateSilence.size} silence patterns, ${interleavedPatterns.size} interleaved patterns")
-    duplicateFiles.forEach { file ->
-      Log.d("AudioConcat", "  File '$file' appears ${fileCounts[file]?.size} times")
-    }
-    duplicateSilence.forEach { key ->
-      Log.d("AudioConcat", "  Silence ${key.durationMs}ms appears ${silenceCounts[key]?.size} times")
-    }
-
-    return DuplicateAnalysis(duplicateFiles, duplicateSilence, fileCounts, silenceCounts, interleavedPatterns)
-  }
-
-=======
->>>>>>> c88db564
   private fun parseAudioData(data: ReadableArray): List<AudioDataOrSilence> {
     val result = mutableListOf<AudioDataOrSilence>()
     for (i in 0 until data.size()) {
@@ -1358,551 +73,23 @@
     return NAME
   }
 
-  override fun onCatalystInstanceDestroy() {
-    super.onCatalystInstanceDestroy()
-    // Clean up executor when module is destroyed
-    serialExecutor.shutdown()
-    Log.d("AudioConcat", "AudioConcat module destroyed, executor shutdown")
-  }
-
   override fun concatAudioFiles(data: ReadableArray, outputPath: String, promise: Promise) {
-    // CONCURRENCY PROTECTION: Queue all operations to run serially
-    // This prevents MediaCodec resource conflicts when multiple calls happen simultaneously
-    val operationId = activeOperations.incrementAndGet()
-    Log.d("AudioConcat", "========== Audio Concat Queued (Operation #$operationId) ==========")
-
-    serialExecutor.submit {
-      val totalStartTime = System.currentTimeMillis()
-      Log.d("AudioConcat", "========== Audio Concat Started (Operation #$operationId) ==========")
-
-      try {
-        if (data.size() == 0) {
-          promise.reject("EMPTY_DATA", "Data array is empty")
-          return@submit
-        }
-
-      // Parse data
-      val parseStartTime = System.currentTimeMillis()
-      val parsedData = parseAudioData(data)
-<<<<<<< HEAD
-      val parseTime = System.currentTimeMillis() - parseStartTime
-      Log.d("AudioConcat", "✓ Parsed ${parsedData.size} items in ${parseTime}ms")
-      Log.d("AudioConcat", "Output: $outputPath")
-
-      // Get audio config from first audio file
-      val configStartTime = System.currentTimeMillis()
-      var audioConfig: AudioConfig? = null
-      for (item in parsedData) {
-        if (item is AudioDataOrSilence.AudioFile) {
-          audioConfig = extractAudioConfig(item.filePath)
-          break
-        }
+    try {
+      if (data.size() == 0) {
+        promise.reject("EMPTY_DATA", "Data array is empty")
+        return
       }
 
-      if (audioConfig == null) {
-        promise.reject("NO_AUDIO_FILES", "No audio files found in data array")
-        return@submit
-      }
-
-      val configTime = System.currentTimeMillis() - configStartTime
-
-      // Force output sample rate to 24kHz for optimal performance
-      val outputSampleRate = 24000
-      Log.d("AudioConcat", "✓ Extracted audio config in ${configTime}ms: ${audioConfig.channelCount}ch, ${audioConfig.bitRate}bps")
-      Log.d("AudioConcat", "Output sample rate: ${outputSampleRate}Hz (24kHz optimized)")
-
-      // Create modified config with fixed sample rate
-      val outputAudioConfig = AudioConfig(outputSampleRate, audioConfig.channelCount, audioConfig.bitRate)
-
-      // Analyze duplicates to determine cache strategy
-      val analysisStartTime = System.currentTimeMillis()
-      val duplicateAnalysis = analyzeDuplicates(parsedData, outputAudioConfig)
-      val analysisTime = System.currentTimeMillis() - analysisStartTime
-      Log.d("AudioConcat", "✓ Analyzed duplicates in ${analysisTime}ms")
-
-      // Collect all unique audio files for pre-decode caching
-      val allAudioFiles = parsedData.filterIsInstance<AudioDataOrSilence.AudioFile>()
-        .map { it.filePath }
-        .distinct()
-
-      // Merge duplicate files with all unique files for comprehensive caching
-      // This ensures pre-decoded files are always cached, regardless of occurrence count
-      val filesToCache = (duplicateAnalysis.duplicateFiles + allAudioFiles).toSet()
-
-      // Create cache instance with intelligent caching strategy
-      val cache = PCMCache(filesToCache, duplicateAnalysis.duplicateSilence)
-
-=======
+      val parsedData = parseAudioData(data)
       Log.d("AudioConcat", "FFmpeg merge of ${parsedData.size} items")
       Log.d("AudioConcat", "Output: $outputPath")
 
->>>>>>> c88db564
       // Delete existing output file
       val outputFile = File(outputPath)
       if (outputFile.exists()) {
         outputFile.delete()
       }
 
-<<<<<<< HEAD
-      // Create streaming encoder with fixed 24kHz sample rate
-      val encoder = StreamingEncoder(
-        outputSampleRate,
-        audioConfig.channelCount,
-        audioConfig.bitRate,
-        outputPath
-      )
-
-      try {
-        // Separate audio files and other items (silence)
-        val audioFileItems = mutableListOf<Pair<Int, String>>()
-        val nonAudioItems = mutableListOf<Pair<Int, AudioDataOrSilence>>()
-
-        for ((index, item) in parsedData.withIndex()) {
-          when (item) {
-            is AudioDataOrSilence.AudioFile -> {
-              audioFileItems.add(Pair(index, item.filePath))
-            }
-            is AudioDataOrSilence.Silence -> {
-              nonAudioItems.add(Pair(index, item))
-            }
-          }
-        }
-
-        // PRE-DECODE: Parallel decode all unique audio files to cache before processing
-        val uniqueAudioFiles = audioFileItems.map { it.second }.distinct()
-        val filesToPreDecode = uniqueAudioFiles.filter { cache.getAudioFile(it) == null }
-
-        if (filesToPreDecode.isNotEmpty()) {
-          val preDecodeStartTime = System.currentTimeMillis()
-          val cpuCores = Runtime.getRuntime().availableProcessors()
-          val preDecodeThreads = getOptimalThreadCount(filesToPreDecode.size)
-
-          Log.d("AudioConcat", "→ PRE-DECODE: ${filesToPreDecode.size} unique files using $preDecodeThreads threads (CPU cores: $cpuCores)")
-
-          val preDecodeExecutor = Executors.newFixedThreadPool(preDecodeThreads)
-          val preDecodeLatch = CountDownLatch(filesToPreDecode.size)
-          val preDecodePool = DecoderPool()
-
-          try {
-            filesToPreDecode.forEach { filePath ->
-              preDecodeExecutor.submit {
-                try {
-                  Log.d("AudioConcat", "  Pre-decoding: $filePath")
-
-                  // Decode directly to cache without intermediate queue
-                  val extractor = MediaExtractor()
-                  var totalBytes = 0L
-                  val decodedChunks = mutableListOf<ByteArray>()
-
-                  try {
-                    extractor.setDataSource(filePath)
-
-                    var audioTrackIndex = -1
-                    var audioFormat: MediaFormat? = null
-
-                    for (i in 0 until extractor.trackCount) {
-                      val format = extractor.getTrackFormat(i)
-                      val mime = format.getString(MediaFormat.KEY_MIME) ?: continue
-                      if (mime.startsWith("audio/")) {
-                        audioTrackIndex = i
-                        audioFormat = format
-                        break
-                      }
-                    }
-
-                    if (audioTrackIndex == -1 || audioFormat == null) {
-                      throw Exception("No audio track found in $filePath")
-                    }
-
-                    val sourceSampleRate = audioFormat.getInteger(MediaFormat.KEY_SAMPLE_RATE)
-                    val sourceChannelCount = audioFormat.getInteger(MediaFormat.KEY_CHANNEL_COUNT)
-
-                    val needsResampling = sourceSampleRate != outputSampleRate
-                    val needsChannelConversion = sourceChannelCount != audioConfig.channelCount
-
-                    if (needsResampling || needsChannelConversion) {
-                      Log.d("AudioConcat", "  Parallel decode: $filePath - ${sourceSampleRate}Hz ${sourceChannelCount}ch -> ${outputSampleRate}Hz ${audioConfig.channelCount}ch")
-                    }
-
-                    extractor.selectTrack(audioTrackIndex)
-
-                    val mime = audioFormat.getString(MediaFormat.KEY_MIME)!!
-                    val reusableDecoder = preDecodePool.getDecoderForCurrentThread()
-                    val decoder = reusableDecoder.getOrCreateDecoder(mime, audioFormat)
-
-                    val bufferInfo = MediaCodec.BufferInfo()
-                    var isEOS = false
-
-                    while (!isEOS) {
-                      // Feed input
-                      val inputBufferIndex = decoder.dequeueInputBuffer(1000)
-                      if (inputBufferIndex >= 0) {
-                        val inputBuffer = decoder.getInputBuffer(inputBufferIndex)!!
-                        val sampleSize = extractor.readSampleData(inputBuffer, 0)
-
-                        if (sampleSize < 0) {
-                          decoder.queueInputBuffer(inputBufferIndex, 0, 0, 0, MediaCodec.BUFFER_FLAG_END_OF_STREAM)
-                        } else {
-                          val presentationTimeUs = extractor.sampleTime
-                          decoder.queueInputBuffer(inputBufferIndex, 0, sampleSize, presentationTimeUs, 0)
-                          extractor.advance()
-                        }
-                      }
-
-                      // Get output
-                      val outputBufferIndex = decoder.dequeueOutputBuffer(bufferInfo, 1000)
-                      if (outputBufferIndex >= 0) {
-                        val outputBuffer = decoder.getOutputBuffer(outputBufferIndex)!!
-
-                        if (bufferInfo.size > 0) {
-                          var pcmData = ByteArray(bufferInfo.size)
-                          outputBuffer.get(pcmData)
-
-                          // Convert channel count if needed
-                          if (needsChannelConversion) {
-                            pcmData = convertChannelCount(pcmData, sourceChannelCount, audioConfig.channelCount)
-                          }
-
-                          // Resample if needed
-                          if (needsResampling) {
-                            pcmData = resamplePCM16(pcmData, sourceSampleRate, outputSampleRate, audioConfig.channelCount)
-                          }
-
-                          decodedChunks.add(pcmData)
-                          totalBytes += pcmData.size
-                        }
-
-                        decoder.releaseOutputBuffer(outputBufferIndex, false)
-
-                        if ((bufferInfo.flags and MediaCodec.BUFFER_FLAG_END_OF_STREAM) != 0) {
-                          isEOS = true
-                        }
-                      }
-                    }
-
-                    // Cache the decoded data
-                    if (decodedChunks.isNotEmpty()) {
-                      cache.putAudioFile(filePath, CachedPCMData(decodedChunks, totalBytes))
-                    }
-
-                  } finally {
-                    extractor.release()
-                  }
-
-                } catch (e: Exception) {
-                  Log.e("AudioConcat", "Error pre-decoding $filePath: ${e.message}", e)
-                } finally {
-                  preDecodeLatch.countDown()
-                }
-              }
-            }
-
-            // Wait for all pre-decoding to complete
-            preDecodeLatch.await()
-            preDecodePool.releaseAll()
-            preDecodeExecutor.shutdown()
-
-            val preDecodeTime = System.currentTimeMillis() - preDecodeStartTime
-            Log.d("AudioConcat", "✓ Pre-decode completed in ${preDecodeTime}ms")
-
-          } catch (e: Exception) {
-            Log.e("AudioConcat", "Error during pre-decode: ${e.message}", e)
-            preDecodePool.releaseAll()
-            preDecodeExecutor.shutdown()
-          }
-        } else {
-          Log.d("AudioConcat", "→ All audio files already cached, skipping pre-decode")
-        }
-
-        // Decide whether to use parallel or sequential processing
-        // Parallel processing is beneficial even with few files due to multi-core CPUs
-        val useParallel = audioFileItems.size >= 3 // Use parallel for 3+ files (was 10)
-        val processingStartTime = System.currentTimeMillis()
-
-        if (useParallel) {
-          val cpuCores = Runtime.getRuntime().availableProcessors()
-          Log.d("AudioConcat", "→ Using PARALLEL processing for ${audioFileItems.size} audio files (CPU cores: $cpuCores)")
-
-          // Process interleaved patterns optimally
-          val processedIndices = mutableSetOf<Int>()
-
-          // First, handle all interleaved patterns
-          duplicateAnalysis.interleavedPatterns.forEach { pattern ->
-            Log.d("AudioConcat", "Processing interleaved pattern: ${pattern.filePath}, ${pattern.repeatCount} repetitions")
-
-            // Decode the file once
-            val filePath = pattern.filePath
-            val cachedData = cache.getAudioFile(filePath)
-
-            val pcmChunks = if (cachedData != null) {
-              Log.d("AudioConcat", "Using cached PCM for interleaved pattern: $filePath")
-              cachedData.chunks
-            } else {
-              // Decode once and store
-              val chunks = mutableListOf<ByteArray>()
-              val tempQueue = LinkedBlockingQueue<PCMChunk>(100)
-              val latch = CountDownLatch(1)
-              val seqStart = AtomicInteger(0)
-
-              parallelDecodeToQueue(filePath, tempQueue, seqStart, outputSampleRate, audioConfig.channelCount, latch, cache)
-
-              // Collect chunks
-              var collecting = true
-              while (collecting) {
-                val chunk = tempQueue.poll(100, java.util.concurrent.TimeUnit.MILLISECONDS)
-                if (chunk != null) {
-                  if (!chunk.isEndOfStream) {
-                    chunks.add(chunk.data)
-                  } else {
-                    collecting = false
-                  }
-                } else if (latch.count == 0L) {
-                  collecting = false
-                }
-              }
-
-              latch.await()
-              chunks
-            }
-
-            // Get silence PCM
-            val silencePCM = pattern.silenceKey?.let { cache.getSilence(it) }
-              ?: pattern.silenceKey?.let {
-                val totalSamples = ((it.durationMs / 1000.0) * it.sampleRate).toInt()
-                val bytesPerSample = it.channelCount * 2
-                ByteArray(totalSamples * bytesPerSample)
-              }
-
-            // Encode the pattern: file -> silence -> file -> silence -> ...
-            // OPTIMIZATION: Batch chunks to reduce encoder call overhead
-            val patternStartTime = System.currentTimeMillis()
-
-            // Combine all chunks from the file into a single buffer
-            val combinedFileBuffer = if (pcmChunks.size > 10) {
-              val totalSize = pcmChunks.sumOf { it.size }
-              val buffer = ByteArray(totalSize)
-              var offset = 0
-              pcmChunks.forEach { chunk ->
-                System.arraycopy(chunk, 0, buffer, offset, chunk.size)
-                offset += chunk.size
-              }
-              Log.d("AudioConcat", "  Batched ${pcmChunks.size} chunks into single buffer (${totalSize / 1024}KB)")
-              buffer
-            } else {
-              null
-            }
-
-            repeat(pattern.repeatCount) { iteration ->
-              // Encode file (batched or individual chunks)
-              if (combinedFileBuffer != null) {
-                encoder.encodePCMChunk(combinedFileBuffer, false)
-              } else {
-                pcmChunks.forEach { chunk ->
-                  encoder.encodePCMChunk(chunk, false)
-                }
-              }
-
-              // Encode silence (except after the last file)
-              if (iteration < pattern.repeatCount - 1 && silencePCM != null) {
-                encoder.encodePCMChunk(silencePCM, false)
-              }
-            }
-
-            val patternTime = System.currentTimeMillis() - patternStartTime
-            Log.d("AudioConcat", "  Encoded interleaved pattern in ${patternTime}ms")
-
-            // Mark these indices as processed
-            pattern.indices.forEach { idx ->
-              processedIndices.add(idx)
-              if (idx + 1 < parsedData.size && parsedData[idx + 1] is AudioDataOrSilence.Silence) {
-                processedIndices.add(idx + 1)
-              }
-            }
-          }
-
-          // Then process remaining items normally
-          var audioFileIdx = 0
-          for ((index, item) in parsedData.withIndex()) {
-            if (processedIndices.contains(index)) {
-              if (item is AudioDataOrSilence.AudioFile) audioFileIdx++
-              continue
-            }
-
-            when (item) {
-              is AudioDataOrSilence.AudioFile -> {
-                // Collect consecutive audio files for parallel processing
-                val consecutiveFiles = mutableListOf<Pair<Int, String>>()
-                var currentIdx = audioFileIdx
-
-                while (currentIdx < audioFileItems.size) {
-                  val (itemIdx, filePath) = audioFileItems[currentIdx]
-                  if (processedIndices.contains(itemIdx)) {
-                    currentIdx++
-                    continue
-                  }
-                  if (itemIdx != index + (currentIdx - audioFileIdx)) break
-                  consecutiveFiles.add(Pair(itemIdx, filePath))
-                  currentIdx++
-                }
-
-                if (consecutiveFiles.isNotEmpty()) {
-                  // OPTIMIZATION: Fast path for cached files - avoid thread pool overhead
-                  val allCached = consecutiveFiles.all { (_, filePath) -> cache.getAudioFile(filePath) != null }
-
-                  if (allCached) {
-                    // Direct encoding from cache without parallel processing overhead
-                    val startTime = System.currentTimeMillis()
-                    Log.d("AudioConcat", "Fast path: encoding ${consecutiveFiles.size} cached files directly")
-
-                    consecutiveFiles.forEach { (itemIdx, filePath) ->
-                      val cachedData = cache.getAudioFile(filePath)!!
-                      val chunkCount = cachedData.chunks.size
-
-                      Log.d("AudioConcat", "  File[$itemIdx]: ${cachedData.totalBytes / 1024}KB in $chunkCount chunks")
-
-                      val encodeStartTime = System.currentTimeMillis()
-
-                      // OPTIMIZATION: Batch all chunks into single buffer to reduce encoder call overhead
-                      // Instead of 300+ calls at ~2.5ms each, make 1 call
-                      if (chunkCount > 10) {
-                        // Many small chunks - combine into single buffer for massive speedup
-                        val batchStartTime = System.currentTimeMillis()
-                        val combinedBuffer = ByteArray(cachedData.totalBytes.toInt())
-                        var offset = 0
-
-                        cachedData.chunks.forEach { chunk ->
-                          System.arraycopy(chunk, 0, combinedBuffer, offset, chunk.size)
-                          offset += chunk.size
-                        }
-
-                        val batchTime = System.currentTimeMillis() - batchStartTime
-                        Log.d("AudioConcat", "    Batched $chunkCount chunks in ${batchTime}ms")
-
-                        // Single encoder call instead of 300+
-                        encoder.encodePCMChunk(combinedBuffer, false)
-                      } else {
-                        // Few chunks - encode directly (rare case)
-                        cachedData.chunks.forEach { chunk ->
-                          encoder.encodePCMChunk(chunk, false)
-                        }
-                      }
-
-                      val encodeTime = System.currentTimeMillis() - encodeStartTime
-                      val throughputMBps = if (encodeTime > 0) {
-                        (cachedData.totalBytes / 1024.0 / 1024.0) / (encodeTime / 1000.0)
-                      } else 0.0
-
-                      Log.d("AudioConcat", "    Encoded in ${encodeTime}ms (${String.format("%.2f", throughputMBps)} MB/s)")
-                    }
-
-                    val elapsedTime = System.currentTimeMillis() - startTime
-                    val totalKB = consecutiveFiles.sumOf { (_, filePath) -> cache.getAudioFile(filePath)!!.totalBytes } / 1024
-                    Log.d("AudioConcat", "  ⚡ Encoded ${consecutiveFiles.size} cached files (${totalKB}KB) in ${elapsedTime}ms")
-                  } else {
-                    // Standard parallel processing for non-cached files
-                    val optimalThreads = getOptimalThreadCount(consecutiveFiles.size)
-                    Log.d("AudioConcat", "Using $optimalThreads threads for ${consecutiveFiles.size} files (CPU cores: ${Runtime.getRuntime().availableProcessors()})")
-                    parallelProcessAudioFiles(
-                      consecutiveFiles,
-                      encoder,
-                      outputSampleRate,
-                      audioConfig.channelCount,
-                      cache,
-                      numThreads = optimalThreads
-                    )
-                  }
-                  audioFileIdx = currentIdx
-                }
-              }
-
-              is AudioDataOrSilence.Silence -> {
-                val durationMs = item.durationMs
-                Log.d("AudioConcat", "Item $index: Streaming silence ${durationMs}ms")
-                streamEncodeSilence(
-                  durationMs,
-                  encoder,
-                  outputSampleRate,
-                  audioConfig.channelCount,
-                  cache
-                )
-              }
-            }
-          }
-        } else {
-          Log.d("AudioConcat", "→ Using sequential processing for ${audioFileItems.size} audio files")
-
-          // Create a reusable decoder for sequential processing
-          val reusableDecoder = ReusableDecoder()
-          Log.d("AudioConcat", "Created reusable decoder for sequential processing")
-
-          try {
-            // Process each item sequentially (with decoder reuse)
-            for ((index, item) in parsedData.withIndex()) {
-              when (item) {
-                is AudioDataOrSilence.AudioFile -> {
-                  val filePath = item.filePath
-                  Log.d("AudioConcat", "Item $index: Streaming decode $filePath")
-
-                  val isLastFile = (index == parsedData.size - 1)
-                  streamDecodeAudioFile(
-                    filePath,
-                    encoder,
-                    isLastFile,
-                    outputSampleRate,
-                    audioConfig.channelCount,
-                    reusableDecoder
-                  )
-                }
-
-                is AudioDataOrSilence.Silence -> {
-                  val durationMs = item.durationMs
-                  Log.d("AudioConcat", "Item $index: Streaming silence ${durationMs}ms")
-
-                  streamEncodeSilence(
-                    durationMs,
-                    encoder,
-                    outputSampleRate,
-                    audioConfig.channelCount,
-                    cache
-                  )
-                }
-              }
-            }
-          } finally {
-            // Release the reusable decoder when done
-            reusableDecoder.release()
-            Log.d("AudioConcat", "Released reusable decoder")
-          }
-        }
-
-        val processingTime = System.currentTimeMillis() - processingStartTime
-        Log.d("AudioConcat", "✓ Processing completed in ${processingTime}ms")
-
-        // Finish encoding
-        val encodingFinishStartTime = System.currentTimeMillis()
-        encoder.finish()
-        val encodingFinishTime = System.currentTimeMillis() - encodingFinishStartTime
-        Log.d("AudioConcat", "✓ Encoding finalized in ${encodingFinishTime}ms")
-
-        // Log cache statistics
-        Log.d("AudioConcat", "Cache statistics: ${cache.getStats()}")
-
-        val totalTime = System.currentTimeMillis() - totalStartTime
-        Log.d("AudioConcat", "========== Total Time: ${totalTime}ms (${totalTime / 1000.0}s) ==========")
-        Log.d("AudioConcat", "Successfully merged audio to $outputPath")
-        promise.resolve(outputPath)
-
-        } catch (e: Exception) {
-          Log.e("AudioConcat", "Error during streaming merge: ${e.message}", e)
-          promise.reject("MERGE_ERROR", e.message, e)
-        }
-
-      } catch (e: Exception) {
-        Log.e("AudioConcat", "Error parsing data: ${e.message}", e)
-        promise.reject("PARSE_ERROR", e.message, e)
-      } finally {
-        Log.d("AudioConcat", "========== Audio Concat Finished (Operation #$operationId) ==========")
-=======
       // Build FFmpeg command using filter_complex
       val command = buildFFmpegCommand(parsedData, outputPath)
       Log.d("AudioConcat", "FFmpeg command: $command")
@@ -1920,8 +107,11 @@
           Log.e("AudioConcat", "Error: $error")
           promise.reject("FFMPEG_ERROR", "FFmpeg execution failed: $output", Exception(error))
         }
->>>>>>> c88db564
       }
+
+    } catch (e: Exception) {
+      Log.e("AudioConcat", "Error parsing data: ${e.message}", e)
+      promise.reject("PARSE_ERROR", e.message, e)
     }
   }
 
